--- conflicted
+++ resolved
@@ -42,18 +42,16 @@
 include_directories(${CASACORE_INCLUDE_DIRS})
 add_definitions(-DHAVE_AIPSPP)
 
-<<<<<<< HEAD
 if (NOT GSL_VERSION VERSION_LESS 2.0)
 	add_definitions(-DHAVE_GSL2)
 endif()
 
 if (NOT CASACORE_VERSION STREQUAL trunk AND
     CASACORE_VERSION VERSION_GREATER 2.4.0)
-=======
-if (CASACORE3)
->>>>>>> a7d9b690
 	add_definitions(-DHAVE_CASACORE3)
+	set(CASACORE3 TRUE)
 endif()
+
 if (CASACORE3 OR CXX11)
 	set(CMAKE_CXX_STANDARD 11)
 	set(CMAKE_CXX_STANDARD_REQUIRED ON)
